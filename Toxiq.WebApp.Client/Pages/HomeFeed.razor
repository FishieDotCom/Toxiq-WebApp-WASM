﻿@page "/"
@using BlazorInfiniteScroll
@using Microsoft.FluentUI.AspNetCore.Components
@using Toxiq.Mobile.Dto
@using Toxiq.WebApp.Client.Components
<<<<<<< HEAD
@using TelegramApps.Blazor.Services
@inject IAuthenticationService AuthService
=======
@using Toxiq.WebApp.Client.Components.Core
@using Toxiq.WebApp.Client.Services.Feed
@using Toxiq.WebApp.Client.Services.Authentication
@inherits ComponentBase
@implements IDisposable
>>>>>>> d97958a4
@inject IFeedService FeedService
@inject IAuthenticationService AuthService
@inject NavigationManager Navigation
<<<<<<< HEAD
@inject ITelegramWebAppService TelegramService

=======
@using Icons = Microsoft.FluentUI.AspNetCore.Components.Icons
>>>>>>> d97958a4

<PageTitle>Toxiq - Home</PageTitle>
<TopNavBar ShowBackButton="false">
    <MiddleContent>
        <div class="logo-container">
            <Logo />
        </div>
    </MiddleContent>
    <ExtraOptions>
        @if(isAuthenticated){
            <div class="header-actions">
                <div class="user-menu" @onclick="NavigateToProfile">
                    @(currentUser?.Name ?? currentUser?.UserName ?? "User")
                </div>
            </div>
        }
    </ExtraOptions>
</TopNavBar>

<div class="home-feed-container centered-container">
    @if (isAuthenticated)
    {
        <!-- Infinite Scroll with parent-controlled logic -->
        <div class="feed-content">

            <InfiniteScroll 
            ObserverId="observer1"
            ScrollBoxId="scrollBox1"
            HasAnythingExistToLoadMore="true"
            IsLoadingMore="@isLoadingMore"
            IsInfiniteLoadingNeeded="canLoadMore"
            OnEndReached="LoadMorePosts">
                <Virtualize Items="posts" Context="item">
                    <PostCard Post="item" FullPost="false" />
                </Virtualize>               
                <div id="observer1"></div>
            </InfiniteScroll>              
        </div>

        <FloatingActionButton FluentIcon="@(icon)"
                              Text="Create Post"
                              OnClick="@GoToCreate"
                              CssClass="primary" />

        @if (isLoadingMore)
        {
            <LoadingIndicator />
        }
    }
    else
    {
        <!-- Not authenticated state -->
        <div class="auth-required">
            <div class="auth-content">
                <Logo Width="120" Height="120" Color="rgba(255, 255, 255, 0.3)" />
                <h2>Welcome to Toxiq</h2>
                <p>Where Cool Kids Hangout</p>
                <PrimaryButton OnClick="GoToLogin" ButtonText="Login">

                </PrimaryButton>
            </div>
        </div>
    }
</div>

<style>

    .empty-state, .auth-required {
        text-align: center;
        padding: 60px 20px;
        background-color: var(--gray-950);
        border: 1px solid var(--transparent-white);
        border-radius: 12px;
        margin-top: 40px;
    }

    .auth-content {
        max-width: 400px;
        margin: 0 auto;
    }
</style>

@code {
    // State - parent controls everything
    private List<BasePost> posts = new();
    private bool isAuthenticated = false;
    private UserProfile? currentUser;
    private bool isLoadingMore = false;
    private bool canLoadMore = true;
    private int currentPage = 0;
    private int pageSize = 20;

    RenderFragment icon = @<FluentIcon Value="@(new Microsoft.FluentUI.AspNetCore.Components.Icons.Regular.Size24.Pen().WithColor("var(--black)"))" />;



    protected override async Task OnInitializedAsync()
    {
        Console.WriteLine("HomeFeed: Initializing");

        // Subscribe to authentication state changes
        AuthService.AuthenticationStateChanged += OnAuthenticationStateChanged;

        // Check initial authentication state
<<<<<<< HEAD
        await CheckAuthenticationState();
        await TelegramService.HideBackButtonAsync();
        if (isAuthenticated)
        {
            await LoadInitialFeed();
        }
    }

    private async Task CheckAuthenticationState()
    {
=======
>>>>>>> d97958a4
        isAuthenticated = await AuthService.IsAuthenticatedAsync();

        if (isAuthenticated)
        {
            currentUser = await AuthService.GetCurrentUserAsync();
            await LoadInitialFeed();
        }
    }

    private async Task LoadInitialFeed()
    {
        Console.WriteLine("HomeFeed: Loading initial feed");

        try
        {
            isLoadingMore = true;
            currentPage = 0;

            var filter = new GetPostDto { Page = currentPage, Count = pageSize };
            var result = await FeedService.GetFeedAsync(filter);

            posts.AddRange(result.Data);
            canLoadMore = result.Data.Count == pageSize; // Can load more if we got full page
            currentPage = 1; // Set current page to 1 since we just loaded the first page
            Console.WriteLine($"HomeFeed: Initial load complete - {posts.Count} posts, canLoadMore={canLoadMore}");
        }
        catch (Exception ex)
        {
            Console.WriteLine($"HomeFeed: Error loading initial feed: {ex.Message}");
        }
        finally
        {
            isLoadingMore = false;
            StateHasChanged();
        }
    }

    private async Task LoadMorePosts()
    {
        if (isLoadingMore)
        {
            return;
        }

        if (!canLoadMore)
        {
            return;
        }

        try
        {
            isLoadingMore = true;
            StateHasChanged(); // Show loading state immediately


            var filter = new GetPostDto { Page = currentPage, Count = pageSize };
            var result = await FeedService.LoadMorePostsAsync(filter);


            if (result.Data.Any())
            {

                foreach (var item in result.Data)
                {
                    if (posts.Any(x => x.Id != item.Id))
                        posts.Add(item);
                }
                canLoadMore = result.Data.Count == pageSize; // Can load more if we got full page
            }
            else
            {
                canLoadMore = false; // No more data
            }

            currentPage++;


        }
        catch (Exception ex)
        {
            currentPage--; // Rollback page increment on error
        }
        finally
        {
            isLoadingMore = false;
            StateHasChanged();
        }
    }

    private async Task RefreshFeed()
    {
        Console.WriteLine("HomeFeed: Refreshing feed");

        try
        {
            posts.Clear();
            currentPage = 0;
            canLoadMore = true;
            await LoadInitialFeed();
        }
        catch (Exception ex)
        {
            Console.WriteLine($"HomeFeed: Error refreshing feed: {ex.Message}");
        }
    }


    private void NavigateToProfile()
    {
        if (currentUser?.UserName != null)
        {
            Navigation.NavigateTo($"/profile/{currentUser.UserName}");
        }
    }

    private void GoToCreate()
    {
        Navigation.NavigateTo("/create-post");
    }

    private void GoToLogin()
    {
        Navigation.NavigateTo("/login");
    }

    private void OnAuthenticationStateChanged(object sender, AuthenticationStateChangedEventArgs e)
    {
        Console.WriteLine($"HomeFeed: Auth state changed - authenticated: {e.IsAuthenticated}");

        isAuthenticated = e.IsAuthenticated;
        currentUser = e.User;

        if (isAuthenticated && !posts.Any())
        {
            InvokeAsync(LoadInitialFeed);
        }
        else if (!isAuthenticated)
        {
            posts.Clear();
            canLoadMore = true;
            currentPage = 0;
        }

        InvokeAsync(StateHasChanged);
    }

    public void Dispose()
    {
        AuthService.AuthenticationStateChanged -= OnAuthenticationStateChanged;
    }
}}<|MERGE_RESOLUTION|>--- conflicted
+++ resolved
@@ -3,25 +3,15 @@
 @using Microsoft.FluentUI.AspNetCore.Components
 @using Toxiq.Mobile.Dto
 @using Toxiq.WebApp.Client.Components
-<<<<<<< HEAD
-@using TelegramApps.Blazor.Services
-@inject IAuthenticationService AuthService
-=======
 @using Toxiq.WebApp.Client.Components.Core
 @using Toxiq.WebApp.Client.Services.Feed
 @using Toxiq.WebApp.Client.Services.Authentication
 @inherits ComponentBase
 @implements IDisposable
->>>>>>> d97958a4
 @inject IFeedService FeedService
 @inject IAuthenticationService AuthService
 @inject NavigationManager Navigation
-<<<<<<< HEAD
-@inject ITelegramWebAppService TelegramService
-
-=======
 @using Icons = Microsoft.FluentUI.AspNetCore.Components.Icons
->>>>>>> d97958a4
 
 <PageTitle>Toxiq - Home</PageTitle>
 <TopNavBar ShowBackButton="false">
@@ -126,19 +116,6 @@
         AuthService.AuthenticationStateChanged += OnAuthenticationStateChanged;
 
         // Check initial authentication state
-<<<<<<< HEAD
-        await CheckAuthenticationState();
-        await TelegramService.HideBackButtonAsync();
-        if (isAuthenticated)
-        {
-            await LoadInitialFeed();
-        }
-    }
-
-    private async Task CheckAuthenticationState()
-    {
-=======
->>>>>>> d97958a4
         isAuthenticated = await AuthService.IsAuthenticatedAsync();
 
         if (isAuthenticated)
@@ -289,4 +266,4 @@
     {
         AuthService.AuthenticationStateChanged -= OnAuthenticationStateChanged;
     }
-}}+}